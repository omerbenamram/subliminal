--- conflicted
+++ resolved
@@ -29,11 +29,7 @@
 
 install_requirements = ['guessit>=2.0.1', 'babelfish>=0.5.2', 'enzyme>=0.4.1', 'beautifulsoup4>=4.2.0',
                         'requests>=2.0', 'click>=4.0', 'dogpile.cache>=0.5.4', 'stevedore>=1.0.0',
-<<<<<<< HEAD
-                        'chardet>=2.3.0', 'pysrt>=1.0.1', 'six>=1.9.0', 'appdirs>=1.3']
-=======
-                        'chardet>=2.3.0', 'pysrt>=1.0.1', 'six>=1.9.0', 'appdirs>=1.1', 'rarfile>=2.7']
->>>>>>> a00af07e
+                        'chardet>=2.3.0', 'pysrt>=1.0.1', 'six>=1.9.0', 'appdirs>=1.3', 'rarfile>=2.7']
 if sys.version_info < (3, 2):
     install_requirements.append('futures>=3.0')
 
